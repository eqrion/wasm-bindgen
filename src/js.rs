//! Bindings to JavaScript's standard, built-in objects, including their methods
//! and properties.
//!
//! This does *not* include any Web, Node, or any other JS environment
//! APIs. Only the things that are guaranteed to exist in the global scope by
//! the ECMAScript standard.
//!
//! https://developer.mozilla.org/en-US/docs/Web/JavaScript/Reference/Global_Objects
//!
//! ## A Note About `camelCase`, `snake_case`, and Naming Conventions
//!
//! JavaScript's global objects use `camelCase` naming conventions for functions
//! and methods, but Rust style is to use `snake_case`. These bindings expose
//! the Rust style `snake_case` name. Additionally, acronyms within a method
//! name are all lower case, where as in JavaScript they are all upper case. For
//! example, `decodeURI` in JavaScript is exposed as `decode_uri` in these
//! bindings.

use wasm_bindgen_macro::*;
use JsValue;
if_std! {
    use std::prelude::v1::*;
}

// When adding new imports:
//
// * Keep imports in alphabetical order.
//
// * Rename imports with `js_name = ...` according to the note about `camelCase`
// and `snake_case` in the module's documentation above.
//
// * Include the one sentence summary of the import from the MDN link in the
// module's documentation above, and the MDN link itself.
//
// * If a function or method can throw an exception, make it catchable by adding
// `#[wasm_bindgen(catch)]`.
//
// * Add a new `#[test]` to the `tests/all/js_globals.rs` file. If the imported
// function or method can throw an exception, make sure to also add test
// coverage for that case.

#[wasm_bindgen]
extern {
    /// The `decodeURI()` function decodes a Uniform Resource Identifier (URI)
    /// previously created by `encodeURI` or by a similar routine.
    ///
    /// https://developer.mozilla.org/en-US/docs/Web/JavaScript/Reference/Global_Objects/decodeURI
    #[wasm_bindgen(catch, js_name = decodeURI)]
    pub fn decode_uri(encoded: &str) -> Result<JsString, JsValue>;

    /// The `encodeURI()` function encodes a Uniform Resource Identifier (URI)
    /// by replacing each instance of certain characters by one, two, three, or
    /// four escape sequences representing the UTF-8 encoding of the character
    /// (will only be four escape sequences for characters composed of two
    /// "surrogate" characters).
    ///
    /// https://developer.mozilla.org/en-US/docs/Web/JavaScript/Reference/Global_Objects/encodeURI
    #[wasm_bindgen(js_name = encodeURI)]
    pub fn encode_uri(decoded: &str) -> JsString;

    /// The `eval()` function evaluates JavaScript code represented as a string.
    ///
    /// https://developer.mozilla.org/en-US/docs/Web/JavaScript/Reference/Global_Objects/eval
    #[wasm_bindgen(catch)]
    pub fn eval(js_source_text: &str) -> Result<JsValue, JsValue>;
}

// Array
#[wasm_bindgen]
extern {
    pub type Array;

    /// The copyWithin() method shallow copies part of an array to another location in the same
    /// array and returns it, without modifying its size.
    ///
    /// http://developer.mozilla.org/en-US/docs/Web/JavaScript/Reference/Global_Objects/Array/copyWithin
    #[wasm_bindgen(method, js_name = copyWithin)]
    pub fn copy_within(this: &Array, target: i32, start: i32, end: i32) -> Array;

    ///The concat() method is used to merge two or more arrays. This method
    /// does not change the existing arrays, but instead returns a new array.
    ///
    /// https://developer.mozilla.org/en-US/docs/Web/JavaScript/Reference/Global_Objects/Array/concat
    #[wasm_bindgen(method)]
    pub fn concat(this: &Array, array: &Array) -> Array;

    /// The fill() method fills all the elements of an array from a start index to an
    /// end index with a static value. The end index is not included.
    ///
    /// http://developer.mozilla.org/en-US/docs/Web/JavaScript/Reference/Global_Objects/Array/fill
    #[wasm_bindgen(method)]
    pub fn fill(this: &Array, value: JsValue, start: u32, end: u32) -> Array;

    /// The length property of an object which is an instance of type Array sets or returns the number of elements in that array.
    /// The value is an unsigned, 32-bit integer that is always numerically greater than the highest index in the array.
    ///
    /// https://developer.mozilla.org/en-US/docs/Web/JavaScript/Reference/Global_Objects/Array/length
    #[wasm_bindgen(method, getter, structural)]
    pub fn length(this: &Array) -> u32;

    /// The indexOf() method returns the first index at which a given element can be
    /// found in the array, or -1 if it is not present.
    ///
    /// http://developer.mozilla.org/en-US/docs/Web/JavaScript/Reference/Global_Objects/Array/indexOf
    #[wasm_bindgen(method, js_name = indexOf)]
    pub fn index_of(this: &Array, value: JsValue, from_index: i32) -> i32;

    /// The includes() method determines whether an array includes a certain element,
    /// returning true or false as appropriate.
    ///
    /// http://developer.mozilla.org/en-US/docs/Web/JavaScript/Reference/Global_Objects/Array/includes
    #[wasm_bindgen(method)]
    pub fn includes(this: &Array, value: JsValue, from_index: i32) -> bool;

    /// The join() method joins all elements of an array (or an array-like object)
    /// into a string and returns this string.
    ///
    /// http://developer.mozilla.org/en-US/docs/Web/JavaScript/Reference/Global_Objects/Array/join
    #[wasm_bindgen(method)]
    pub fn join(this: &Array, delimiter: &str) -> JsString;

    /// The lastIndexOf() method returns the last index at which a given element can
    /// be found in the array, or -1 if it is not present. The array is searched
    /// backwards, starting at fromIndex.
    ///
    /// http://developer.mozilla.org/en-US/docs/Web/JavaScript/Reference/Global_Objects/Array/lastIndexOf
    #[wasm_bindgen(method, js_name = lastIndexOf)]
    pub fn last_index_of(this: &Array, value: JsValue, from_index: i32) -> i32;

    /// The pop() method removes the last element from an array and returns that element.
    /// This method changes the length of the array.
    ///
    /// http://developer.mozilla.org/en-US/docs/Web/JavaScript/Reference/Global_Objects/Array/pop
    #[wasm_bindgen(method)]
    pub fn pop(this: &Array) -> JsValue;

    /// The push() method adds one or more elements to the end of an array and returns
    /// the new length of the array.
    ///
    /// http://developer.mozilla.org/en-US/docs/Web/JavaScript/Reference/Global_Objects/Array/push
    #[wasm_bindgen(method)]
    pub fn push(this: &Array, value: JsValue) -> u32;

    /// The reverse() method reverses an array in place.
    /// The first array element becomes the last, and the last array element becomes the first.
    ///
    /// http://developer.mozilla.org/en-US/docs/Web/JavaScript/Reference/Global_Objects/Array/reverse
    #[wasm_bindgen(method)]
    pub fn reverse(this: &Array) -> Array;

    /// The slice() method returns a shallow copy of a portion of an array into a new array
    /// object selected from begin to end (end not included).
    /// The original array will not be modified.
    ///
    /// http://developer.mozilla.org/en-US/docs/Web/JavaScript/Reference/Global_Objects/Array/slice
    #[wasm_bindgen(method)]
    pub fn slice(this: &Array, start: u32, end: u32) -> Array;

    /// The shift() method removes the first element from an array and returns that removed element.
    /// This method changes the length of the array.
    ///
    /// http://developer.mozilla.org/en-US/docs/Web/JavaScript/Reference/Global_Objects/Array/shift
    #[wasm_bindgen(method)]
    pub fn shift(this: &Array) -> JsValue;

    /// The sort() method sorts the elements of an array in place and returns
    /// the array. The sort is not necessarily stable. The default sort
    /// order is according to string Unicode code points.
    ///
    /// The time and space complexity of the sort cannot be guaranteed as it
    /// is implementation dependent.
    ///
    /// https://developer.mozilla.org/en-US/docs/Web/JavaScript/Reference/Global_Objects/Array/sort
    #[wasm_bindgen(method)]
    pub fn sort(this: &Array) -> Array;

    /// The toString() method returns a string representing the specified array and its elements.
    ///
    /// http://developer.mozilla.org/en-US/docs/Web/JavaScript/Reference/Global_Objects/Array/toString
    #[wasm_bindgen(method, js_name = toString)]
    pub fn to_string(this: &Array) -> JsString;

    /// The unshift() method adds one or more elements to the beginning of an array
    /// and returns the new length of the array.
    ///
    /// http://developer.mozilla.org/en-US/docs/Web/JavaScript/Reference/Global_Objects/Array/unshift
    #[wasm_bindgen(method)]
    pub fn unshift(this: &Array, value: JsValue) -> u32;
}

// Array Iterator
#[wasm_bindgen]
extern {
    pub type ArrayIterator;

    /// The keys() method returns a new Array Iterator object that contains the keys for each index in the array.
    ///
    /// http://developer.mozilla.org/en-US/docs/Web/JavaScript/Reference/Global_Objects/Array/keys
    #[wasm_bindgen(method)]
    pub fn keys(this: &Array) -> ArrayIterator;

    /// The entries() method returns a new Array Iterator object that contains the key/value pairs for each index in the array.
    ///
    /// http://developer.mozilla.org/en-US/docs/Web/JavaScript/Reference/Global_Objects/Array/entries
    #[wasm_bindgen(method)]
    pub fn entries(this: &Array) -> ArrayIterator;
}

// Function
#[wasm_bindgen]
extern {
    pub type JsFunction;

    /// The length property indicates the number of arguments expected by the function.
    ///
    /// https://developer.mozilla.org/en-US/docs/Web/JavaScript/Reference/Global_Objects/Function/length
    #[wasm_bindgen(method, getter, structural)]
    pub fn length(this: &JsFunction) -> u32;

    /// A Function object's read-only name property indicates the function's name as specified when it was created
    /// or "anonymous" for functions created anonymously.
    ///
    /// https://developer.mozilla.org/en-US/docs/Web/JavaScript/Reference/Global_Objects/Function/name
    #[wasm_bindgen(method, getter, structural)]
    pub fn name(this: &JsFunction) -> JsString;
}

// Number.
#[wasm_bindgen]
extern {
    pub type Number;

    /// The toLocaleString() method returns a string with a language sensitive
    /// representation of this number.
    ///
    /// https://developer.mozilla.org/en-US/docs/Web/JavaScript/Reference/Global_Objects/Number/toLocaleString
    #[wasm_bindgen(method, js_name = toLocaleString)]
    pub fn to_locale_string(this: &Number, locale: &str) -> JsString;

    /// The toPrecision() method returns a string representing the Number
    /// object to the specified precision.
    ///
    /// https://developer.mozilla.org/en-US/docs/Web/JavaScript/Reference/Global_Objects/Number/toPrecision
    #[wasm_bindgen(catch, method, js_name = toPrecision)]
    pub fn to_precision(this: &Number, precision: u8) -> Result<JsString, JsValue>;

    /// The toFixed() method returns a string representing the Number
    /// object using fixed-point notation.
    ///
    /// https://developer.mozilla.org/en-US/docs/Web/JavaScript/Reference/Global_Objects/Number/toFixed
    #[wasm_bindgen(catch, method, js_name = toFixed)]
    pub fn to_fixed(this: &Number, digits: u8) -> Result<JsString, JsValue>;

    /// The toExponential() method returns a string representing the Number
    /// object in exponential notation.
    ///
    /// https://developer.mozilla.org/en-US/docs/Web/JavaScript/Reference/Global_Objects/Number/toExponential
    #[wasm_bindgen(catch, method, js_name = toExponential)]
    pub fn to_exponential(this: &Number, fraction_digits: u8) -> Result<JsString, JsValue>;

    /// The toString() method returns a string representing the
    /// specified Number object.
    ///
    /// https://developer.mozilla.org/en-US/docs/Web/JavaScript/Reference/Global_Objects/Number/toString
    #[wasm_bindgen(catch, method, js_name = toString)]
    pub fn to_string(this: &Number, radix: u8) -> Result<JsString, JsValue>;

    /// The valueOf() method returns the wrapped primitive value of
    /// a Number object.
    ///
    /// https://developer.mozilla.org/en-US/docs/Web/JavaScript/Reference/Global_Objects/Number/valueOf
    #[wasm_bindgen(method, js_name = valueOf)]
    pub fn value_of(this: &Number) -> Number;
}

// Object.
#[wasm_bindgen]
extern {
    pub type Object;

    /// The `hasOwnProperty()` method returns a boolean indicating whether the
    /// object has the specified property as its own property (as opposed to
    /// inheriting it).
    ///
    /// https://developer.mozilla.org/en-US/docs/Web/JavaScript/Reference/Global_Objects/Object/hasOwnProperty
    #[wasm_bindgen(method, js_name = hasOwnProperty)]
    pub fn has_own_property(this: &Object, property: &JsValue) -> bool;

    /// The isPrototypeOf() method checks if an object exists in another
    /// object's prototype chain.
    ///
    /// https://developer.mozilla.org/en-US/docs/Web/JavaScript/Reference/Global_Objects/Object/isPrototypeOf
    #[wasm_bindgen(method, js_name = isPrototypeOf)]
    pub fn is_prototype_of(this: &Object, value: &JsValue) -> bool;

    /// The Object.keys() method returns an array of a given object's property
    /// names, in the same order as we get with a normal loop.
    ///
    /// https://developer.mozilla.org/en-US/docs/Web/JavaScript/Reference/Global_Objects/Object/keys
    #[wasm_bindgen(static_method_of = Object)]
    pub fn keys(object: &Object) -> Array;

    /// The Object constructor creates an object wrapper.
    ///
    /// https://developer.mozilla.org/en-US/docs/Web/JavaScript/Reference/Global_Objects/Object
    #[wasm_bindgen(constructor)]
    pub fn new() -> Object;

    /// The propertyIsEnumerable() method returns a Boolean indicating
    /// whether the specified property is enumerable.
    ///
    /// https://developer.mozilla.org/en-US/docs/Web/JavaScript/Reference/Global_Objects/Object/propertyIsEnumerable
    #[wasm_bindgen(method, js_name = propertyIsEnumerable)]
    pub fn property_is_enumerable(this: &Object, property: &JsValue) -> bool;

    /// The toLocaleString() method returns a string representing the object.
    /// This method is meant to be overridden by derived objects for locale-specific
    /// purposes.
    ///
    /// https://developer.mozilla.org/en-US/docs/Web/JavaScript/Reference/Global_Objects/Object/toLocaleString
    #[wasm_bindgen(method, js_name = toLocaleString)]
    pub fn to_locale_string(this: &Object) -> JsString;

    /// The toString() method returns a string representing the object.
    ///
    /// https://developer.mozilla.org/en-US/docs/Web/JavaScript/Reference/Global_Objects/Object/toString
    #[wasm_bindgen(method, js_name = toString)]
    pub fn to_string(this: &Object) -> JsString;

    /// The valueOf() method returns the primitive value of the
    /// specified object.
    ///
    /// https://developer.mozilla.org/en-US/docs/Web/JavaScript/Reference/Global_Objects/Object/valueOf
    #[wasm_bindgen(method, js_name = valueOf)]
    pub fn value_of(this: &Object) -> Object;
}

// JsString
#[wasm_bindgen]
extern {
    #[wasm_bindgen(js_name = JsString)]
    pub type JsString;

    /// The slice() method extracts a section of a string and returns it as a
    /// new string, without modifying the original string.
    ///
    /// https://developer.mozilla.org/en-US/docs/Web/JavaScript/Reference/Global_Objects/String/slice
    #[wasm_bindgen(method, js_class = "String")]
    pub fn slice(this: &JsString, start: u32, end: u32) -> JsString;

<<<<<<< HEAD
    /// The substr() method returns the part of a string between
    /// the start index and a number of characters after it.
    ///
    /// https://developer.mozilla.org/en-US/docs/Web/JavaScript/Reference/Global_Objects/String/substr
    /// TODO: Add `NaN` and `undefined` support
    #[wasm_bindgen(method, js_class = "String")]
    pub fn substr(this: &JsString, start: i32, length: i32) -> JsString;
=======
    /// The String object's charAt() method returns a new string consisting of the single
    /// UTF-16 code unit located at the specified offset into the string.
    ///
    /// https://developer.mozilla.org/en-US/docs/Web/JavaScript/Reference/Global_Objects/String/charAt
    #[wasm_bindgen(method, js_class = "String", js_name = charAt)]
    pub fn char_at(this: &JsString, index: u32) -> JsString;
>>>>>>> d28d81f3
}

impl<'a> From<&'a str> for JsString {
    fn from(s: &'a str) -> Self {
        JsString {
            obj: JsValue::from_str(s),
        }
    }
}

if_std! {
    impl From<String> for JsString {
        fn from(s: String) -> Self {
            From::from(&*s)
        }
    }

    impl<'a> From<&'a JsString> for String {
        fn from(s: &'a JsString) -> Self {
            s.obj.as_string().unwrap()
        }
    }

    impl From<JsString> for String {
        fn from(s: JsString) -> Self {
            From::from(&s)
        }
    }
}<|MERGE_RESOLUTION|>--- conflicted
+++ resolved
@@ -341,6 +341,13 @@
     #[wasm_bindgen(js_name = JsString)]
     pub type JsString;
 
+    /// The String object's charAt() method returns a new string consisting of the single
+    /// UTF-16 code unit located at the specified offset into the string.
+    ///
+    /// https://developer.mozilla.org/en-US/docs/Web/JavaScript/Reference/Global_Objects/String/charAt
+    #[wasm_bindgen(method, js_class = "String", js_name = charAt)]
+    pub fn char_at(this: &JsString, index: u32) -> JsString;
+
     /// The slice() method extracts a section of a string and returns it as a
     /// new string, without modifying the original string.
     ///
@@ -348,7 +355,6 @@
     #[wasm_bindgen(method, js_class = "String")]
     pub fn slice(this: &JsString, start: u32, end: u32) -> JsString;
 
-<<<<<<< HEAD
     /// The substr() method returns the part of a string between
     /// the start index and a number of characters after it.
     ///
@@ -356,14 +362,6 @@
     /// TODO: Add `NaN` and `undefined` support
     #[wasm_bindgen(method, js_class = "String")]
     pub fn substr(this: &JsString, start: i32, length: i32) -> JsString;
-=======
-    /// The String object's charAt() method returns a new string consisting of the single
-    /// UTF-16 code unit located at the specified offset into the string.
-    ///
-    /// https://developer.mozilla.org/en-US/docs/Web/JavaScript/Reference/Global_Objects/String/charAt
-    #[wasm_bindgen(method, js_class = "String", js_name = charAt)]
-    pub fn char_at(this: &JsString, index: u32) -> JsString;
->>>>>>> d28d81f3
 }
 
 impl<'a> From<&'a str> for JsString {
